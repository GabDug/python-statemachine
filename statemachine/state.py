--- conflicted
+++ resolved
@@ -1,13 +1,5 @@
-<<<<<<< HEAD
 from typing import Any, Optional  # noqa: F401, I001
-=======
-# coding: utf-8
-import warnings
 from copy import deepcopy
-from typing import Any
-from typing import Optional
-from typing import Text
->>>>>>> 43c711dc
 
 from .callbacks import Callbacks
 from .exceptions import StateMachineError
@@ -18,7 +10,7 @@
 
 class State:
     """
-    A State in a state machine describes a particular behaviour of the machine.
+    A State in a state machine describes a particular behavior of the machine.
     When we say that a machine is “in” a state, it means that the machine behaves
     in the way that state describes.
 
@@ -88,12 +80,8 @@
         # type: (str, Optional[Any], bool, bool, Optional[Any], Optional[Any]) -> None
         self.name = name
         self.value = value
-<<<<<<< HEAD
         self._id = None  # type: Optional[str]
-=======
-        self._id = None  # type: Optional[Text]
         self._storage = ""
->>>>>>> 43c711dc
         self._initial = initial
         self.transitions = TransitionList()
         self._final = final
@@ -113,6 +101,7 @@
         self.enter.setup(resolver)
         self.exit.setup(resolver)
         machine.__dict__[self._storage] = self
+        return self
 
     def _add_observer(self, *resolvers):
         for r in resolvers:
@@ -152,7 +141,7 @@
 
     def _set_id(self, id):
         self._id = id
-        self._storage = "_{}".format(id)
+        self._storage = f"_{id}"
         if self.value is None:
             self.value = id
 
